--- conflicted
+++ resolved
@@ -369,7 +369,6 @@
             )
             progress_dialog.start()
             n_jobs = self.input_params["number_of_threads"]
-<<<<<<< HEAD
 
             def work(progress_callback):
                 if n_jobs == 1:
@@ -384,7 +383,7 @@
                         tqdm(desc="Patient directories", total=len(list_of_patient_folders)),
                         progress_callback=progress_callback,
                     ):
-                        radiomic_features = Parallel(n_jobs=n_jobs)(
+                        radiomic_features = Parallel(n_jobs=n_jobs, prefer=backend_hint)(
                             delayed(process_patient_folder)(self.input_params, patient_folder, structure_set)
                             for patient_folder in list_of_patient_folders
                         )
@@ -426,25 +425,6 @@
             self._processing_thread = thread
             self._processing_worker = worker
             thread.start()
-=======
-            if n_jobs == 1:
-                radiomic_features_list = []
-                for patient_folder in tqdm(list_of_patient_folders, desc="Patient directories"):
-                    radiomic_features_list.append(process_patient_folder(self.input_params, patient_folder, structure_set))
-            else:
-                with tqdm_joblib(tqdm(desc="Patient directories", total=len(list_of_patient_folders))):
-                    radiomic_features_list = Parallel(n_jobs=n_jobs, prefer=backend_hint)(
-                        delayed(process_patient_folder)(self.input_params, patient_folder, structure_set) for patient_folder in list_of_patient_folders)
-
-            # Save features to CSV
-            if radiomic_features_list:
-                radiomic_features_list = [item for sublist in radiomic_features_list for item in sublist]
-                radiomic_features_df = pd.DataFrame(radiomic_features_list)
-                radiomic_features_df.set_index(['pat_id', 'mask_id'], inplace=True)
-                file_path = os.path.join(self.input_params["output_directory"], 'radiomics.csv')
-                radiomic_features_df.to_csv(file_path)
-                self.logger.info(f"Radiomics saved to {file_path}.")
->>>>>>> ba0355fa
         else:
             CustomWarningBox("No patients to calculate radiomics from.")
             return
