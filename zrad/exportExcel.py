--- conflicted
+++ resolved
@@ -5,16 +5,8 @@
 
 
 class ExportExcel(object):
-<<<<<<< HEAD
     """combines the txt files for texture and shape into one excel file"""
-
-    def __init__(self, ifshape, path_save, name_shape_pt, start, stop, save_as):
-
-=======
-    '''combines the txt files for texture and shape into one excel file'''
     def __init__(self, ifshape, path_save, name_shape_pt, start, stop, save_as, dict_parameters):
-        
->>>>>>> baa7579d
         if ifshape:
             shape = pd.read_csv(
                 path_save + os.sep + 'shape_' + name_shape_pt + '_' + str(start) + '_' + str(stop - 1) + '.txt',
@@ -30,20 +22,13 @@
             df = texture
         df = self.cleanup(df)
         df = self.reorder(df)
-<<<<<<< HEAD
+
         path = path_save + os.sep + save_as + '.xlsx'
-        df.to_excel(path, index=True, header=True, sheet_name='radiomics')
+        df_parameters = pd.DataFrame.from_dict(dict_parameters)
+        with pd.ExcelWriter(path) as writer:
+            df.to_excel(writer, index=True, header=True, sheet_name="radiomics")
+            df_parameters.to_excel(writer, index=False, header=True, sheet_name="parameters")
 
-=======
-        path = path_save + "\\" + save_as+'.xlsx'
-        
-        df_parameters = pd.DataFrame.from_dict(dict_parameters)
-        
-        with pd.ExcelWriter(path) as writer:
-            df.to_excel(writer, index=False, header = True,  sheet_name="radiomics")
-            df_parameters.to_excel(writer, index=False, header = True, sheet_name="parameters")
-        
->>>>>>> baa7579d
     def cleanup(self, df):
         def replaceList(df, featName):
             df.loc[:, featName] = df[featName].apply(
