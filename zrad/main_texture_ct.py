--- conflicted
+++ resolved
@@ -1,28 +1,9 @@
 # -*- coding: cp1252 -*-
 
-<<<<<<< HEAD
-# import libraries
-try:
-    import pydicom as dc  # dicom library
-except ImportError:
-    import dicom as dc  # dicom library
-import numpy as np  # numerical computation
-from numpy import arange, floor
-import pandas as pd
-import pylab as py  # drawing plots
-from os import listdir, makedirs  # managing files
-from os.path import isfile, join, isdir
-
-from scipy.stats import norm  # statistical analysis
-import scipy.optimize as optimization
-import matplotlib
-from scipy import ndimage
-from time import gmtime
-=======
 #import libraries
 import pydicom as dc # dicom library
 import numpy as np
->>>>>>> 17286641
+import pandas as pd
 
 # own classes
 # import class to calculate texture parameters
@@ -57,11 +38,7 @@
                  outlier_corr, wv, local, cropInput, exportList):
         self.logger = logging.getLogger(__name__)
         self.logger.info("Start")
-<<<<<<< HEAD
         final = []  # list with results
-=======
-        final = [] # list with results
->>>>>>> 17286641
         image_modality = ['CT']
         dicomProblem = []
 
@@ -73,29 +50,17 @@
         for ImName in l_ImName:
             self.logger.info("Patient " + ImName)
             try:
-<<<<<<< HEAD
                 mypath_image = path_image + ImName + '\\'
                 CT_UID = ['1.2.840.10008.5.1.4.1.1.2', '1.2.840.10008.5.1.4.1.1.2.1',
                           'CT Image Storage']  # CT and contrast-enhanced CT
                 read = ReadImageStructure(CT_UID, mypath_image, structure, wv, dim, local)
-=======
-                mypath_image = path_image+ImName+'\\'
-                CT_UID = ['1.2.840.10008.5.1.4.1.1.2', '1.2.840.10008.5.1.4.1.1.2.1', 'CT Image Storage'] # CT and contarst-enhanced CT
-                read = ReadImageStructure(CT_UID, mypath_image, structure, wv, local)
->>>>>>> 17286641
-
                 dicomProblem.append([ImName, read.listDicomProblem])
 
                 # parameters to recalculate intensities HU
-<<<<<<< HEAD
                 if dim == "2D_singleSlice":
                     number = 0
                 else:
                     number = 1
-=======
-                inter = float(dc.read_file(mypath_image+read.onlyfiles[1]).RescaleIntercept)
-                slope = float(dc.read_file(mypath_image+read.onlyfiles[1]).RescaleSlope)
->>>>>>> 17286641
 
                 inter = float(dc.read_file(mypath_image + read.onlyfiles[number]).RescaleIntercept)
                 slope = float(dc.read_file(mypath_image + read.onlyfiles[number]).RescaleSlope)
@@ -108,7 +73,6 @@
                 elif sign == 0:
                     bitsRead = 'uint' + bitsRead
 
-<<<<<<< HEAD
                 IM_matrix = []  # list containing the images matrix
                 for f in read.onlyfiles:
                     data = dc.read_file(mypath_image + f).PixelData
@@ -116,18 +80,6 @@
                     data16 = data16 * slope + inter
                     # recalculating for rows x columns
                     a = np.reshape(data16, (read.rows, read.columns))
-=======
-                IM_matrix = [] # list containing the images matrix
-                for f in read.onlyfiles:
-                    data = dc.read_file(mypath_image + f).PixelData
-                    data16 = np.array(np.fromstring(data, dtype=bitsRead)) #converitng to decimal
-                    data16 = data16 * slope + inter
-                    # recalculating for rows x columns
-                    a = []
-                    for j in np.arange(0, read.rows):
-                        a.append(data16[j * read.columns:(j+1)*read.columns])
-                    a = np.array(a)
->>>>>>> 17286641
                     IM_matrix.append(np.array(a))
                 IM_matrix = np.array(IM_matrix)
 
@@ -135,7 +87,6 @@
                 continue
             except IndexError:  # empty folder
                 continue
-<<<<<<< HEAD
             # Texture(arguments).ret() -> function for texture calculation arguments: status bar, image,
             # stucture name, columns,rows, pixelSpacing, list of slice positions,  path to save the texture maps,
             # patient number, pixel discretization number or size, image modality, waveltes, contours, HU range,
@@ -194,21 +145,4 @@
                 df_features_all.to_excel(writer, sheet_name="Features")
                 df_parameters.to_excel(writer, sheet_name="Parameters")
         else:
-            final_file.close()
-=======
-            # Texture(arguments).ret() -> function for texture calculation
-            # arguments: status bar, image, stucture name, columns,rows, pixelSpacing, list of slice positions,  path to save the textutre maps, patient number, pixel discretization number or size, image modality, wavletes, contours, HU range, outlier_corr
-            # function returns: number of removed points, minimum values, maximum values, structre used for calculations, mean,std, cov, skewness, kurtosis, enenrgy, entropy, contrast, corrrelation, homogenity, coarseness, neighContrast, busyness, complexity, intensity varation, size variation, fractal dimension, number of points used in the calculations, histogram (values bigger/smaller than median)
-            stop_calc = '' #in case someting would be wrong with the image tags
-            lista_results = Texture(sb,[IM_matrix], read.structure_f, read.columns, read.rows, read.xCTspace, read.slices, path_save, ImName, pixNr, binSize, image_modality, wv, local, cropInput, stop_calc, read.Xcontour, read.Xcontour_W, read.Ycontour, read.Ycontour_W, read.Xcontour_Rec, read.Ycontour_Rec, HUmin, HUmax, outlier_corr).ret()
-            # v_min, v_max, organ, mean,std, cov, skew, kurt, var, median, percentile10, percentile90, iqr, Hrange, mad, rmad, H_energy, H_entropy, rms, H_uniformity,en, ent, con, cor, homo,homo_n, idiff, idiff_n, variance, average, sum_entropy, sum_variance, diff_entropy, diff_variance, IMC1, IMC2, MCC,  joint_max,  joint_average, diff_ave, dissim, inverse_var, autocorr, clust_t, clust_s, clust_p, coarse, neighCon, busy, comp,strength, len_inten, len_size, len_sse , len_lse, len_lgse, len_hgse, len_sslge, len_sshge, len_lslge, len_lshge, len_rpc, len_glv, len_lsv, len_size_entropy, inten, size, sse , lse, lgse, hgse, sslge, sshge, lslge, lshge, rpc, glv, lsv, size_entropy, frac, point = Texture(sb,[IM_matrix], structure, x_ct,y_ct, columns, rows, xCTspace, patientPos, rs, slices, path_save, ImName, pixNr, binSize, prefix, wv, None, None, None, None, HUmin, HUmax).ret()
-
-
-            #final list contains of the sublist for each patient, sublist contains of [patient number, structure used for calcualtions, list of texture parameters, number of points used for calculcations]
-            final = [[ImName, lista_results[2], lista_results[:2], lista_results[3:-1], lista_results[-1]]]
-
-            final_file = Export().ExportResults(final, final_file, par_names, image_modality, wave_names, wv, local)
-
-        final_file.close()
-        # final.append([ImName, organ, [v_min, v_max], [mean,std, cov, skew, kurt, var, median, percentile10, percentile90, iqr, Hrange, mad, rmad, H_energy, H_entropy, rms, H_uniformity,en, ent, con, cor, homo,homo_n, idiff, idiff_n, variance, average, sum_entropy, sum_variance, diff_entropy, diff_variance, IMC1, IMC2, MCC,  joint_max,  joint_average, diff_ave, dissim, inverse_var, autocorr, clust_t, clust_s, clust_p, coarse, neighCon, busy, comp,strength, len_inten, len_size, len_sse , len_lse, len_lgse, len_hgse, len_sslge, len_sshge, len_lslge, len_lshge, len_rpc, len_glv, len_lsv, len_size_entropy, inten, size, sse , lse, lgse, hgse, sslge, sshge, lslge, lshge, rpc, glv, lsv, size_entropy, frac], point])
->>>>>>> 17286641
+            final_file.close()