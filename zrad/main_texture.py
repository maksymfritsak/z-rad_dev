--- conflicted
+++ resolved
@@ -83,11 +83,9 @@
             # self.logger.debug("list of config " + i )
 
         self.panelResize.fill(l[:14])  # use the saved configuration
-<<<<<<< HEAD
+
         self.panelRadiomics.fill(l[14:])
-=======
-        self.panel.fill(l[14:])
->>>>>>> 7455cd80
+
         del l
         config.close()
 
