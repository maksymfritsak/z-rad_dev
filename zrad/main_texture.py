--- conflicted
+++ resolved
@@ -226,15 +226,9 @@
             name_shape_pt_list = [e.strip() for e in name_shape_pt_list]
             dict_parameters['shape structure'] = str(name_shape_pt_list)
             Shape(path_image, path_save, save_as, name_shape_pt_list, start, stop, n_jobs)
-<<<<<<< HEAD
+       
         if dim == "3D":
             ExportExcel(calc_shape, path_save, save_as, dict_parameters)
-=======
-            if dim == "3D":
-                ExportExcel(True, path_save, save_as, dict_parameters)
-        elif dim == "3D":
-            ExportExcel(False, path_save, save_as, dict_parameters)
->>>>>>> 3ed03c35
 
         # calculate results for LN
         if self.panelRadiomics.FindWindowById(1091).GetValue():
