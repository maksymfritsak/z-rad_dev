"""read data and save texture parameters in txt file"""
import logging
import os
from glob import glob

import wx
from numpy import arange
from wx.adv import AboutBox
from wx.adv import AboutDialogInfo

from exportExcel import ExportExcel
from lymph_nodes import LymphNodes
from main_texture_ct import main_texture_ct
from main_texture_ctp import main_texture_ctp
from main_texture_ivim import main_texture_ivim
from main_texture_mr import main_texture_mr
from main_texture_pet import main_texture_pet
from myinfo import MyInfo
from panel_radiomics import panelRadiomics
from panel_resize import panelResize
from shape import Shape


class Radiomics(wx.Frame):
    """Main GUI class plus method OnCalculate to start radiomics calculation
        Parent of class Panel"""

    def __init__(self, *a, **b):
        super(Radiomics, self).__init__(size=(1075, 725), pos=(100, 100), title='Z-Rad 7.2.1', *a, **b)

        self.defaultWindowsize = (1100, 725)
        self.SetMinSize(self.defaultWindowsize)
        logging.basicConfig(format='%(name)-18s: %(message)s', level=logging.INFO)
        self.logger = logging.getLogger("Main")
        self.logger.info('Initialize GUI and Main')
        self.logger.info("Logger Mode: " + logging.getLevelName(self.logger.getEffectiveLevel()))
        self.InitUI()
        self.Show()

    def InitUI(self):
        self.panelHeight = 24  # height of boxes in GUI, 20 for PC and 40 for lenovo laptop
        self.p = wx.Panel(self, size=self.defaultWindowsize)
        self.nb = wx.Notebook(self.p, size=self.defaultWindowsize)
        self.nb.panelHeight = self.panelHeight
        self.nb.OnCalculate = self.OnCalculate
        self.panelRadiomics = panelRadiomics(self.nb)  # radiomics panel
        self.panelResize = panelResize(self.nb)  # resize panel
        self.nb.AddPage(self.panelResize, "Image and structure resize")
        self.nb.AddPage(self.panelRadiomics, "Radiomics", select=True)  # select True - first one

        menubar = wx.MenuBar()  # create menu bar
        plikMenu = wx.Menu()
        no = wx.MenuItem(plikMenu, wx.ID_NEW, '&New\tCtrl+N')  # new calculation
        plikMenu.Append(no)
        sv = wx.MenuItem(plikMenu, wx.ID_SAVE, '&Save\tCtrl+S')  # save settings
        plikMenu.Append(sv)
        za = wx.MenuItem(plikMenu, wx.ID_ANY, '&Quit\tCtrl+Q')
        plikMenu.Append(za)
        menubar.Append(plikMenu, 'File')
        programMenu = wx.Menu()
        program = wx.MenuItem(programMenu, wx.ID_ANY, 'About')
        programMenu.Append(program)
        menubar.Append(programMenu, 'About')

        self.SetMenuBar(menubar)

        config = open('config.txt', 'r')  # read the configuration file
        l = []
        for i in config:
            l.append(i)
            # self.logger.debug("list of config " + i )
        self.panelResize.fill(l[:15])  # use the saved configuration
        self.panelRadiomics.fill(l[15:])
        del l
        config.close()

        self.CreateStatusBar(1)

        #  connect menu with methods
        self.Bind(wx.EVT_MENU, self.OnOProgramie, program)
        self.Bind(wx.EVT_MENU, self.OnNew, no)
        self.Bind(wx.EVT_MENU, self.OnSave, sv)
        self.Bind(wx.EVT_MENU, self.OnQuit, za)

        # initialize panel
        self.sizer = wx.BoxSizer()
        self.sizer.Add(self.nb, 1, wx.EXPAND)
        self.p.SetSizer(self.sizer)
        self.panelRadiomics.Refresh()
        self.panelRadiomics.Refresh()

    def OnCalculate(self, evt):
        """Initialize radiomics calculation"""

        path_save, save_as, structure, pixNr, binSize, path_image, n_pref, start, stop = self.panelRadiomics.read()
        self.logger.info("Start: Calculate Radiomics")
        # self.logger.info( "Structures found", ', '.join(structure))
        MyInfo('Test done!')
        '''path_save - save results in, path
        save_as - name of text file to save radiomics
        structure - analysed structures, later converted to list with ',' separation
        pixNr - number of bin
        binSize - fixed bin size
        path_image - path to images
        n_pref - prefix in the folder naming eg CTP_x
        start
        stop'''
        stop = int(stop) + 1
        start = int(start)
        
        self.local = False # ATTENTION!: if you set True, be aware that you calculate Radiomics in 3D only. Final implementation to be added

        # convert to a list        
        if structure == '':
            structure = 'none'
            self.panelRadiomics.FindWindowById(104).SetValue(structure)
        else:
            structure = structure.split(',')
            structure = [e.strip() for e in structure]
                    
        # dimensionality
        if self.panelRadiomics.FindWindowById(1061).GetValue():
            dim = '2D'
        elif self.panelRadiomics.FindWindowById(10611).GetValue():
            dim = '2D_singleSlice'
        else:
            dim = '3D'

        # wavelet
        if self.panelRadiomics.FindWindowById(1071).GetValue():
            wv = True
        else:
            wv = False

        if n_pref != '':
            l_ImName = [n_pref + '_' + str(i) for i in arange(start, stop)]  # subfolders that you want to analyze
        else:
            pat_range = [str(i) for i in arange(start, stop)]
            pat_dirs = glob(path_image + os.sep + "*[0-9]*")
            list_dir_candidates = [e.split(os.sep)[-1] for e in pat_dirs if
                                   e.split(os.sep)[-1].split("_")[0] in pat_range]
            l_ImName = sorted(list_dir_candidates)

        # no. parallel jobs
        n_jobs = int(self.panelRadiomics.FindWindowById(170).GetValue())

        # to be adapted
        exportList = []
        cropStructure = {"crop": False, "ct_path": ""}
        
        # save parameters of calculation
        dict_parameters = {'path': path_image,
                           "structure": str(structure),
                            "pixelNr": pixNr,
                            "bin_size": binSize,
                            "Dimension": dim,
                            "wv": wv}

        # modality
        if self.panelRadiomics.FindWindowById(120).GetValue():  # CT
            outlier_corr = self.panelRadiomics.FindWindowById(127).GetValue()
            try:
                hu_min = int(self.panelRadiomics.FindWindowById(125).GetValue())
                hu_max = int(self.panelRadiomics.FindWindowById(126).GetValue())
            except ValueError:  # the input has t be a number
                hu_min = 'none'
                hu_max = 'none'
                self.panelRadiomics.FindWindowById(125).SetValue('none')
                self.panelRadiomics.FindWindowById(126).SetValue('none')

            dict_parameters["image_modality"] = 'CT'
            dict_parameters["HUmin"] = hu_min
            dict_parameters["HUmax"] = hu_max
            dict_parameters["outlier_corr"] = outlier_corr
            main_texture_ct(self.GetStatusBar(), path_image, path_save, structure, pixNr, binSize, l_ImName, save_as,
                            dim, hu_min, hu_max, outlier_corr, wv, self.local, cropStructure, exportList, n_jobs)

        elif self.panelRadiomics.FindWindowById(130).GetValue():  # PET
            SUV = self.panelRadiomics.FindWindowById(131).GetValue()
            cropArg = bool(self.panelRadiomics.FindWindowById(133).GetValue())  # if crop
            ct_hu_min = 'none'
            ct_hu_max = 'none'
            ct_path = ""

            if cropArg:
                self.logger.info("CropStructures " + str(cropArg))
                try:
                    ct_hu_min = int(self.panelRadiomics.FindWindowById(135).GetValue())
                    ct_hu_max = int(self.panelRadiomics.FindWindowById(136).GetValue())
                except ValueError:  # the input has t be a number
                    ct_hu_min = 'none'
                    ct_hu_max = 'none'
                ct_path = self.panelRadiomics.FindWindowById(137).GetValue()  # CT path
                if ct_path == "":
                    print("Error: No CT Path provided!")
                    raise

            cropStructure = {"crop": cropArg, "hu_min": ct_hu_min, "hu_max": ct_hu_max, "ct_path": ct_path}
            dict_parameters["image_modality"] = 'PET'
            dict_parameters['SUV'] = SUV
            dict_parameters['CT corrected'] = cropArg
            dict_parameters["HUmin"] = ct_hu_min
            dict_parameters["HUmax"] = ct_hu_max
            main_texture_pet(self.GetStatusBar(), path_image, path_save, structure, pixNr, binSize, l_ImName, save_as,
                             dim, SUV, wv, self.local, cropStructure, exportList, n_jobs)

        elif self.panelRadiomics.FindWindowById(140).GetValue():  # CTP
            outlier_corr = self.panelRadiomics.FindWindowById(141).GetValue()
            dict_parameters["image_modality"] = 'CTP'
            dict_parameters["outlier_corr"] = outlier_corr
            main_texture_ctp(self.GetStatusBar(), path_image, path_save, structure, pixNr, binSize, l_ImName, save_as,
                             dim, outlier_corr, wv, self.local, cropStructure, exportList)

        elif self.panelRadiomics.FindWindowById(150).GetValue():  # MR
            struct_norm1 = self.panelRadiomics.FindWindowById(151).GetValue()
            struct_norm2 = self.panelRadiomics.FindWindowById(152).GetValue()
            normROI_advanced = self.panelRadiomics.FindWindowById(153).GetValue()
            path_skull = self.panelRadiomics.FindWindowById(154).GetValue()
            path_template =  self.panelRadiomics.FindWindowById(155).GetValue()
            norm_type = self.panelRadiomics.FindWindowById(156).GetValue() # 'none', 'linear', 'z-score', 'histogram matching'
            
            if norm_type == 'linear' and (struct_norm1 == '' or struct_norm2 == ''):
                MyInfo('To perform the linear interpolation provide the names of two ROIs')
                raise SystemExit(0)                
            elif norm_type == 'histogram matching' and path_template == '':
                MyInfo('To perform the histogram matching provide numpy array of standard ROI')
                raise SystemExit(0)

            dict_parameters["image_modality"] = 'MR'
            dict_parameters['normalization']= norm_type + '\\ ' + struct_norm1 + ' ' + struct_norm2 + '\\ ' + normROI_advanced + '\\ ' + path_template
            main_texture_mr(self.GetStatusBar(), path_image, path_save, structure, pixNr, binSize, l_ImName, save_as, dim,  struct_norm1, struct_norm2, normROI_advanced, path_skull, norm_type, path_template, wv, self.local, cropStructure,exportList, n_jobs)

        elif self.panelRadiomics.FindWindowById(160).GetValue():  # IVIM
            dict_parameters["image_modality"] = 'IVIM'
            main_texture_ivim(self.GetStatusBar(), path_image, path_save, structure, pixNr, binSize, l_ImName, save_as,
                              dim, wv, self.local, cropStructure, exportList)

        calc_shape = self.panelRadiomics.FindWindowById(1081).GetValue()
        name_shape_pts = self.panelRadiomics.FindWindowById(1083).GetValue()  # name of ROIs defined for shape
        if calc_shape:  # calculate shape
            name_shape_pt_list = name_shape_pts.split(',')
            name_shape_pt_list = [e.strip() for e in name_shape_pt_list]
            dict_parameters['shape structure'] = str(name_shape_pt_list)
            Shape(path_image, path_save, save_as, name_shape_pt_list, start, stop, n_jobs)
<<<<<<< HEAD
            
=======
       
>>>>>>> 8766ed35
        if dim == "3D":
            ExportExcel(calc_shape, path_save, save_as, dict_parameters)

        # calculate results for LN
        if self.panelRadiomics.FindWindowById(1091).GetValue():
            # name of ROI defined as LN for shape, for example g_LN, searches for g_LN_X
            name_ln = self.panelRadiomics.FindWindowById(1093).GetValue()
            name_shape_pt = name_shape_pts  # name of ROI defined as PT for shape
            path_files_shape = path_image + os.sep + 'resized_1mm' + os.sep
            inp_mypath_results = path_save + os.sep + 'LN_' + '_' + str(start) + '_' + str(stop - 1) + '.txt'
            LymphNodes(name_ln, name_shape_pt, path_files_shape, inp_mypath_results, path_save, start, stop)

        MyInfo('Radiomics done')

    def OnNew(self, evt):
        l = self.panelRadiomics.save()
        lr = self.panelResize.save()
        size = self.panelRadiomics.GetSize()
        self.nb.Destroy()
        self.nb = wx.Notebook(self.p, size=self.defaultWindowsize)

        self.nb.panelHeight = self.panelHeight
        self.nb.OnCalculate = self.OnCalculate

        self.panelRadiomics = panelRadiomics(self.nb, size=size)
        self.panelRadiomics.fill(l)
        self.panelResize = panelResize(self.nb, size=size)
        self.panelResize.fill(lr)
        self.nb.AddPage(self.panelResize, "Image and structure resize")
        self.nb.AddPage(self.panelRadiomics, "Radiomics", select=True)

        self.sizer.Add(self.nb, 1, wx.EXPAND)
        self.p.SetSizer(self.sizer)

        self.panelRadiomics.Layout()
        self.panelResize.Layout()

        del l
        del lr

    def OnQuit(self, evt):
        config = open('config.txt', 'w')
        lr = self.panelResize.save()
        l = self.panelRadiomics.save()
        for i in lr:
            config.write('{}\n'.format(i))
        for i in l:
            config.write('{}\n'.format(i))
        config.close()
        self.Close()

    def OnSave(self, evt):
        config = open('config.txt', 'w')
        lr = self.panelResize.save()
        l = self.panelRadiomics.save()
        for i in lr:
            config.write('{}\n'.format(i))
        for i in l:
            config.write('{}\n'.format(i))
        config.close()

    def OnOProgramie(self, evt):
        """info"""
        description = """"""
        licence = """"""
        info = AboutDialogInfo()
        info.SetName('Z-Rad')
        info.SetVersion('7.2.1')
        info.SetDescription(description)
        info.SetCopyright('(C) 2017-2021 USZ Radiomics Team')
        info.SetLicence(licence)
        AboutBox(info)


# run the app
app = wx.App()
Radiomics(None)
app.MainLoop()<|MERGE_RESOLUTION|>--- conflicted
+++ resolved
@@ -242,11 +242,7 @@
             name_shape_pt_list = [e.strip() for e in name_shape_pt_list]
             dict_parameters['shape structure'] = str(name_shape_pt_list)
             Shape(path_image, path_save, save_as, name_shape_pt_list, start, stop, n_jobs)
-<<<<<<< HEAD
-            
-=======
-       
->>>>>>> 8766ed35
+
         if dim == "3D":
             ExportExcel(calc_shape, path_save, save_as, dict_parameters)
 
