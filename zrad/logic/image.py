--- conflicted
+++ resolved
@@ -240,12 +240,7 @@
                 warnings.warn(warning_msg, DataStructureWarning)
         elif ds.Units == 'CNTS' and 'PHILIPS' in ds.Manufacturer.upper():
             try:
-<<<<<<< HEAD
-                activity_scale_factor = dicom[(0x7053, 0x1009)].value
-=======
                 activity_scale_factor = ds[(0x7053, 0x1009)].value
-                print(activity_scale_factor)
->>>>>>> a7b0d245
                 if activity_scale_factor == 0.0:
                     error_msg = f"For patient's {image_id} image, patient is excluded, Philips private activity scale factor (7053, 1009) = 0. (PET units CNTS)"
                     raise DataStructureError(error_msg)
@@ -264,13 +259,7 @@
 
 def apply_suv_correction(dicom_files, suv_image):
 
-<<<<<<< HEAD
     def process_single_slice(dicom_file_path, min_acquisition_time):
-=======
-        ds = dicom_files['ds']
-        units = ds.Units
-        injection_time = parse_time(ds.RadiopharmaceuticalInformationSequence[0].RadiopharmaceuticalStartTime)
->>>>>>> a7b0d245
 
         def process_gml(pixel_array_units):
             return pixel_array_units
