--- conflicted
+++ resolved
@@ -259,13 +259,7 @@
 
 def apply_suv_correction(dicom_files, suv_image):
 
-<<<<<<< HEAD
-        ds = pydicom.dcmread(dicom_file_path)
-        units = ds.Units
-        injection_time = parse_time(ds.RadiopharmaceuticalInformationSequence[0].RadiopharmaceuticalStartTime)
-=======
     def process_single_slice(dicom_file_path, min_acquisition_time):
->>>>>>> c9f521a2
 
         def process_gml(pixel_array_units):
             return pixel_array_units
@@ -351,11 +345,7 @@
 
     dicom_files = sorted(dicom_files, key=lambda f: float(f['ds'].ImagePositionPatient[2]))
     for z_slice_id, dicom_file in enumerate(dicom_files):
-<<<<<<< HEAD
-        intensity_array[:, :, z_slice_id] = calculate_suv(dicom_file['file_path'], min_acquisition_time)
-=======
         intensity_array[:, :, z_slice_id] = process_single_slice(dicom_file['file_path'], min_acquisition_time)
->>>>>>> c9f521a2
 
     # Flip from head to toe
     intensity_image = sitk.GetImageFromArray(intensity_array.T)
