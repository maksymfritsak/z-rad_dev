# -*- coding: utf-8 -*-

# import libraries
import pydicom as dc
from pydicom.filereader import InvalidDicomError
import numpy as np
from os import path, makedirs, listdir
from os.path import isfile, join
from glob import glob
import logging

# own classes
from resize_interpolate_roi import InterpolateROI

class ResizeShape(object):
    '''Class to resize listed structures to a resolution (1mm for texture resultion > 1mm and 0.1 mm for texture resultion <1mm) and saved the results as text files in subfolder resize_1mm
    inp_resolution – resolution defined by user for texture calcualtion
    inp_struct – list of structure names to be resized
    inp_mypath_load – path with the data to be resized
    inp_mypath_save – path to save resized data
    image_type – image modality
    begin – start number
    stop – stop number
    '''

    def __init__(self, inp_struct, inp_mypath_load, inp_mypath_save, image_type, low, high, inp_resolution, interpolation_type, cropStructure):
        self.logger = logging.getLogger("Resize_Shape")
        inp_resolution = float(inp_resolution)
        if inp_resolution < 1.: #set a round factor for slice position and resolution for shape calculation 1mm if texture resolution > 1mm and 0.1 if texture resolution < 1mm
            self.round_factor = 3
            self.resolution = 0.1 #finer resolution for the shape calcaultion if texture is below 1 mm
        else:
            self.round_factor = 3
            self.resolution = 1.0

        self.cropStructure = cropStructure
        self.interpolation_algorithm=interpolation_type
        #save a text file which specifies which resolution was used for shape resizing
        try:
            makedirs(inp_mypath_save)
        except OSError:
            if not path.isdir(inp_mypath_save):
                raise
        f = open(inp_mypath_save+'shape_resolution.txt','w')
        f.write(str(self.resolution))
        f.close()

        self.list_structure = [inp_struct] #sturucture to be resized, placed in a list due to similarities with texture resizing

        self.mypath_load = inp_mypath_load+"\\"
        self.mypath_s = inp_mypath_save+"\\"
        self.image_type = image_type
        self.listDicomProblem = [] #cannot open as dicom
        self.wrongROI = [] #in case of key errors

        self.lista_dir =  [str(i) for i in range(low, high+1)] #list of directories to be analyzed

        self.resize()

    def resize(self):
        '''resize structure to text file'''

        if self.image_type == 'CT':
            UID_t = ['1.2.840.10008.5.1.4.1.1.2', '1.2.840.10008.5.1.4.1.1.2.1'] #CT and contarst-enhanced CT
        elif self.image_type == 'PET':
            UID_t = ['1.2.840.10008.5.1.4.1.1.20','Positron Emission Tomography Image Storage', '1.2.840.10008.5.1.4.1.1.128']
        elif self.image_type == 'MR':
            UID_t = ['1.2.840.10008.5.1.4.1.1.4']


        for name in self.lista_dir: #iterate through the patients
            try:
                print("")
                self.logger.info('Patient ' + str(name))
                mypath_file = self.mypath_load +name + '\\' #go to subfolder for given patient
                mypath_save = self.mypath_s

                onlyfiles = []
                for f in listdir(mypath_file):
                    try:
                        if isfile(join(mypath_file,f)) and dc.read_file(mypath_file+f).SOPClassUID in UID_t: #read only dicoms of certain modality
                            onlyfiles.append((round(float(dc.read_file(mypath_file+'\\'+f).ImagePositionPatient[2]), self.round_factor), f)) #sort files by slice position
                    except InvalidDicomError: #not a dicom file
                        self.listDicomProblem.append(name+'   '+f)
                        pass

                onlyfiles.sort() #sort and take only file names
                slices = []
                for i in range(len(onlyfiles)):
                    slices.append(onlyfiles[i][0])
                    onlyfiles[i] = onlyfiles[i][1]

                CT = dc.read_file(mypath_file+onlyfiles[0]) #example image
                # position in DICOM: pixel spacing = y,x,z in image position patient x,y,z
                xCTspace = float(CT.PixelSpacing[1]) # XY resolution
                yCTspace = float(CT.PixelSpacing[0]) # XY resolution
                xct = float(CT.ImagePositionPatient[0]) # x position of top left corner
                yct = float(CT.ImagePositionPatient[1]) # y position of top left corner
                if self.cropStructure["ct_path"] != "":
                    CTfiles = glob(self.cropStructure["ct_path"] + "\\" + name + "\\*dcm")
                    cropCT = dc.read_file(CTfiles[0]) # take one ct slices to extract image origin
                    if ("RTST" in cropCT.Modality):
                        cropCT = dc.read_file(CTfiles[1])
                    xct = float(cropCT.ImagePositionPatient[0]) #x position of top left corner
                    yct =  float(cropCT.ImagePositionPatient[1]) #y position of top left corner
                #define z interpolation grid
                sliceThick = round(abs(slices[0]-slices[1]),self.round_factor)
                #check slice sorting,for the interpolation funtcion one need increasing slice position
                if slices[1]-slices[0] < 0:
                    new_gridZ = np.arange(slices[-1], slices[0]+sliceThick, self.resolution)
                    old_gridZ = np.arange(slices[-1], slices[0]+sliceThick, sliceThick)
                else:
                    new_gridZ = np.arange(slices[0], slices[-1]+sliceThick, self.resolution)
                    old_gridZ = np.arange(slices[0], slices[-1]+sliceThick, sliceThick)

                #check the length in case of rounding problems
                if len(old_gridZ) != len(slices):
                    if slices[1]-slices[0] < 0:
                        slices_r = np.array(slices).copy()
                        slices_r = list(slices_r)
                        slices_r.reverse()
                        old_gridZ = np.array(slices_r)
                    else:
                        old_gridZ = np.array(slices)

                del CT
                del onlyfiles

                RS_UID = ['1.2.840.10008.5.1.4.1.1.481.3', 'RT Structure Set Storage'] #structure set
                rs = []
                for f in listdir(mypath_file):
                    try:
                        if isfile(join(mypath_file,f)) and dc.read_file(mypath_file+f).SOPClassUID in RS_UID: #read only dicoms of certain modality
                            rs.append(f)
                    except InvalidDicomError: #not a dicom file
                        pass

                resize_rs = True #if there is no RS or too many RS files change folder name
                if len(rs)!=1:
                    resize_rs = False
                else:
                    rs_name = mypath_file+rs[0]

                if resize_rs: #only if only one RS found in the directory
                    rs = dc.read_file(rs_name) #read rs

                    list_organs = [] #ROI (name, number)
                    list_organs_names = [] #ROI names
                    for j in range(len(rs.StructureSetROISequence)):
                        list_organs.append([rs.StructureSetROISequence[j].ROIName, rs.StructureSetROISequence[j].ROINumber])
                        list_organs_names.append(rs.StructureSetROISequence[j].ROIName)

                    change_struct = [] #check if structure avaiable in RS and add to list (the list if only due to similarity with texture),
                    for j in self.list_structure:
                        if j in list_organs_names:
                            change_struct.append(j)
                            try:
                                makedirs(mypath_save+'\\'+j+'\\'+name+'\\')
                            except OSError:
                                if not path.isdir(mypath_save+'\\'+j+'\\'+name+'\\'):
                                    raise

                    for s in range(len(change_struct)):
                        self.logger.info('structure: ' + change_struct[s])
                        #read a contour points for given structure
                        #M - 3D matrix filled with 1 insdie contour and 0 outside
                        #xmin - minimum value of x in the contour
                        #ymin - minimum value of y in the contour
                        #st_nr - number of the ROI of the defined name
                        M, xmin, ymin, st_nr = InterpolateROI().structures(rs_name, change_struct[s], slices, xct, yct, self.resolution, self.resolution, len(slices), self.round_factor)

                        insertedZ=[] #list of contour slices alread inserted for the given ROI

                        # roudning new patient position to the defined precision
                        for gz in range(len(new_gridZ)):
                            new_gridZ[gz] = round(new_gridZ[gz],self.round_factor)
                        for n_s in range(len(M)-1): # n_s slice number
                            if M[n_s] != [] and M[n_s+1] != []: #if two consecutive slices not empty - interpolate
                                if self.round_factor == 2:
                                    zi = np.linspace(old_gridZ[n_s], old_gridZ[n_s+1], int(sliceThick/0.01)+1) #create an interpolation grid between those slicse
                                    #round interpolation grid accroding to specified precision
                                    for gz in range(len(zi)):
                                        zi[gz] = round(zi[gz],self.round_factor)
                                    #interpolate, X list of x positions of the interpolated contour, Y list of y positions of the interpoated contour , interpolation type shape returns all the points in the structure
                                    X, Y = InterpolateROI().interpolate(self.interpolation_algorithm, M[n_s], M[n_s+1], np.linspace(0,1,int(sliceThick/0.01)+1), 'shape')
                                elif self.round_factor == 3 :
                                    zi = np.linspace(old_gridZ[n_s], old_gridZ[n_s+1], int(sliceThick/0.001)+1) #create an interpolation grid between those slicse
                                    #round interpolation grid accroding to specified precision
                                    for gz in range(len(zi)):
                                        zi[gz] = round(zi[gz],self.round_factor)
                                    #interpolate, X list of x positions of the interpolated contour, Y list of y positions of the interpoated contour , interpolation type shape returns all the points in the structure
<<<<<<< HEAD
                                    X, Y = InterpolateROI().interpolate(self.interpolation_algorithm, M[n_s], M[n_s+1], np.linspace(0,1, int(sliceThick/0.001)+1), 'shape')
=======
                                    X, Y = InterpolateROI().interpolate(self.interpolation_algorithm, M[n_s], M[n_s+1], np.linspace(0,1,int(sliceThick/0.001)+1), 'shape')
>>>>>>> 7455cd80
                                #check which position in the interpolation grid correcpods to the new slice position
                                for i in range(len(zi)):
                                    if zi[i] in new_gridZ and zi[i] not in insertedZ: #insertedZ gathers all slice positions which are alreay filled in case that slice position is on the ovelap of two slices from orignal
                                        ind = str(np.where(new_gridZ == zi[i])[0][0]) #slice position to save correct file name, also importat for LN dist
                                        file_n = open(mypath_save+'\\'+change_struct[s]+'\\'+name+'\\'+'slice_'+ind, 'w')
                                        insertedZ.append(zi[i])
                                        for j in range(len(X[i])): #save positions of all points inside structure in to columns for X and Y
                                            file_n.write(str(X[i][j]+xmin)+'\t' +str(Y[i][j]+ymin))
                                            file_n.write('\n')
                                        file_n.close()

            except WindowsError: #no path with data for the patient X
                pass
            except KeyError:
                self.wrongROI.append(name) #problem with image
                pass
            except IndexError:
                pass
#
        if len(self.wrongROI)!=0:
            config = open(self.mypath_s+'\\'+self.list_structure[0]+'_key_error.txt', 'w')
            for i in self.wrongROI:
                config.write(i+'\n')
            config.close()

        if len(self.listDicomProblem)!=0:
            config = open(self.mypath_s+'\\'+'dicom_file_error.txt', 'w')
            for i in self.listDicomProblem:
                config.write(i+'\n')
            config.close()<|MERGE_RESOLUTION|>--- conflicted
+++ resolved
@@ -189,11 +189,9 @@
                                     for gz in range(len(zi)):
                                         zi[gz] = round(zi[gz],self.round_factor)
                                     #interpolate, X list of x positions of the interpolated contour, Y list of y positions of the interpoated contour , interpolation type shape returns all the points in the structure
-<<<<<<< HEAD
+
                                     X, Y = InterpolateROI().interpolate(self.interpolation_algorithm, M[n_s], M[n_s+1], np.linspace(0,1, int(sliceThick/0.001)+1), 'shape')
-=======
-                                    X, Y = InterpolateROI().interpolate(self.interpolation_algorithm, M[n_s], M[n_s+1], np.linspace(0,1,int(sliceThick/0.001)+1), 'shape')
->>>>>>> 7455cd80
+
                                 #check which position in the interpolation grid correcpods to the new slice position
                                 for i in range(len(zi)):
                                     if zi[i] in new_gridZ and zi[i] not in insertedZ: #insertedZ gathers all slice positions which are alreay filled in case that slice position is on the ovelap of two slices from orignal
